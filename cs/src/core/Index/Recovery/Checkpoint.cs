﻿// Copyright (c) Microsoft Corporation. All rights reserved.
// Licensed under the MIT license.

#pragma warning disable 0162

//#define WAIT_FOR_INDEX_CHECKPOINT

using System;
using System.Collections.Concurrent;
using System.Collections.Generic;
using System.Diagnostics;
using System.IO;
using System.Linq;
using System.Runtime.CompilerServices;
using System.Threading;
using System.Threading.Tasks;

namespace FASTER.core
{

    /// <summary>
    /// Checkpoint related function of FASTER
    /// </summary>
    public partial class FasterKV<Key, Value, Input, Output, Context, Functions> : FasterBase, IFasterKV<Key, Value, Input, Output, Context>
        where Key : new()
        where Value : new()
        where Functions : IFunctions<Key, Value, Input, Output, Context>
    {
        private class EpochPhaseIdx
        {
            public const int PrepareForIndexCheckpt = 0;

            public const int Prepare = 1;

            public const int InProgress = 2;

            public const int WaitPending = 3;

            public const int WaitFlush = 4;

            public const int CheckpointCompletionCallback = 5;
        }

        #region Starting points
        [MethodImpl(MethodImplOptions.AggressiveInlining)]
        private bool InternalTakeCheckpoint(CheckpointType type)
        {
            if (_systemState.phase == Phase.GC)
            {
                Debug.WriteLine("Forcing completion of GC");
                GarbageCollectBuckets(0, null, true);
            }

            if (_systemState.phase == Phase.REST)
            {
                var context = (long)type;
                var currentState = SystemState.Make(Phase.REST, _systemState.version);
                var nextState = GetNextState(currentState, type);
                return GlobalMoveToNextState(currentState, nextState, ref context);
            }
            else
            {
                return false;
            }
        }

        [MethodImpl(MethodImplOptions.AggressiveInlining)]
        private bool InternalGrowIndex()
        {
            if (_systemState.phase == Phase.GC)
            {
                Debug.WriteLine("Forcing completion of GC");
                GarbageCollectBuckets(0, null, true);
            }

            if (_systemState.phase == Phase.REST)
            {
                var version = _systemState.version;
                long context = 0;
                SystemState nextState = SystemState.Make(Phase.PREPARE_GROW, version);
                if (GlobalMoveToNextState(SystemState.Make(Phase.REST, version), nextState, ref context))
                {
                    return true;
                }
            }

            return false;
        }
        #endregion

        /// <summary>
        /// Global transition function that coordinates various state machines. 
        /// A few characteristics about the state machine:
        /// <list type="bullet">
        /// <item>
        /// <description>
        /// Transitions happen atomically using a compare-and-swap operation. So, multiple threads can try to do the same transition. Only one will succeed.
        /// </description>
        /// </item>
        /// <item>
        /// <description>
        /// Transition from state A to B happens via an intermediate state (INTERMEDIATE). This serves as a lock by a thread to perform the transition. 
        /// Some transitions are accompanied by actions that must be performed before the transitions such as initializing contexts, etc. 
        /// </description>
        /// </item>
        /// <item>
        /// <description>
        /// States can be part of multiple state machines. For example: PREP_INDEX_CHECKPOINT is part of both index-only and full checkpoints. 
        /// </description>
        /// </item>
        /// </list>
        /// 
        /// We currently support 5 different state machines:
        /// <list type="number">
        /// <item>
        /// <term> Index-Only Checkpoint </term>
        /// <description> REST -> PREP_INDEX_CHECKPOINT -> INDEX_CHECKPOINT -> REST </description>
        /// </item>
        /// <item>
        /// <term>HybridLog-Only Checkpoint</term>
        /// <description>REST -> PREPARE -> IN_PROGRESS -> WAIT_PENDING -> WAIT_FLUSH -> PERSISTENCE_CALLBACK -> REST</description>
        /// </item>
        /// <item>
        /// <term>Full Checkpoint</term>
        /// <description>REST -> PREP_INDEX_CHECKPOINT -> PREPARE -> IN_PROGRESS -> WAIT_PENDING -> WAIT_FLUSH -> PERSISTENCE_CALLBACK -> REST</description>
        /// </item>
        /// <item>
        /// <term>GC</term>
        /// <description></description>
        /// </item>
        /// <item>
        /// <term>Grow</term>
        /// <description></description>
        /// </item>
        /// </list>
        /// </summary>
        /// <param name="currentState">from state of the transition.</param>
        /// <param name="nextState">to state of the transition.</param>
        /// <param name="context">optional additioanl parameter for transition.</param>
        /// <returns>true if transition succeeds.</returns>
        [MethodImpl(MethodImplOptions.AggressiveInlining)]
        private bool GlobalMoveToNextState(SystemState currentState, SystemState nextState, ref long context)
        {
            var intermediateState = SystemState.Make(Phase.INTERMEDIATE, currentState.version);

            // Move from S1 to I
            if (MakeTransition(currentState, intermediateState))
            {
                // Acquired ownership to make the transition from S1 to S2
                switch (nextState.phase)
                {
                    case Phase.PREP_INDEX_CHECKPOINT:
                        {
                            _checkpointType = (CheckpointType)context;
                            switch (_checkpointType)
                            {
                                case CheckpointType.INDEX_ONLY:
                                    {
                                        _indexCheckpointToken = Guid.NewGuid();
                                        InitializeIndexCheckpoint(_indexCheckpointToken);
                                        break;
                                    }
                                case CheckpointType.FULL:
                                    {
                                        var fullCheckpointToken = Guid.NewGuid();
                                        _indexCheckpointToken = fullCheckpointToken;
                                        _hybridLogCheckpointToken = fullCheckpointToken;
                                        InitializeIndexCheckpoint(_indexCheckpointToken);
                                        InitializeHybridLogCheckpoint(_hybridLogCheckpointToken, currentState.version);
                                        break;
                                    }
                                default:
                                    throw new Exception();
                            }

                            ObtainCurrentTailAddress(ref _indexCheckpoint.info.startLogicalAddress);

                            MakeTransition(intermediateState, nextState);
                            break;
                        }
                    case Phase.INDEX_CHECKPOINT:
                        {
                            if (UseReadCache && this.ReadCache.BeginAddress != this.ReadCache.TailAddress)
                            {
                                throw new Exception("Index checkpoint with read cache is not supported");
                            }
                            TakeIndexFuzzyCheckpoint();

                            MakeTransition(intermediateState, nextState);
                            break;
                        }
                    case Phase.PREPARE:
                        {
                            switch (currentState.phase)
                            {
                                case Phase.REST:
                                    {
                                        _checkpointType = (CheckpointType)context;
                                        Debug.Assert(_checkpointType == CheckpointType.HYBRID_LOG_ONLY);
                                        _hybridLogCheckpointToken = Guid.NewGuid();
                                        InitializeHybridLogCheckpoint(_hybridLogCheckpointToken, currentState.version);
                                        break;
                                    }
                                case Phase.PREP_INDEX_CHECKPOINT:
                                    {
                                        if (UseReadCache && this.ReadCache.BeginAddress != this.ReadCache.TailAddress)
                                        {
                                            throw new Exception("Index checkpoint with read cache is not supported");
                                        }
                                        TakeIndexFuzzyCheckpoint();
                                        break;
                                    }
                                default:
                                    throw new Exception();
                            }

                            ObtainCurrentTailAddress(ref _hybridLogCheckpoint.info.startLogicalAddress);

                            if (!FoldOverSnapshot)
                            {
                                _hybridLogCheckpoint.info.flushedLogicalAddress = hlog.FlushedUntilAddress;
                                _hybridLogCheckpoint.info.useSnapshotFile = 1;
                            }

                            MakeTransition(intermediateState, nextState);
                            break;
                        }
                    case Phase.IN_PROGRESS:
                        {
                            MakeTransition(intermediateState, nextState);
                            break;
                        }
                    case Phase.WAIT_PENDING:
                        {
                            var seg = hlog.GetSegmentOffsets();
                            if (seg != null)
                            {
                                _hybridLogCheckpoint.info.objectLogSegmentOffsets = new long[seg.Length];
                                Array.Copy(seg, _hybridLogCheckpoint.info.objectLogSegmentOffsets, seg.Length);
                            }
                            MakeTransition(intermediateState, nextState);
                            break;
                        }
                    case Phase.WAIT_FLUSH:
                        {
                            if (_checkpointType == CheckpointType.FULL)
                            {
                                _indexCheckpoint.info.num_buckets = overflowBucketsAllocator.GetMaxValidAddress();
                                ObtainCurrentTailAddress(ref _indexCheckpoint.info.finalLogicalAddress);
                            }

                            _hybridLogCheckpoint.info.headAddress = hlog.HeadAddress;
                            _hybridLogCheckpoint.info.beginAddress = hlog.BeginAddress;

                            if (FoldOverSnapshot)
                            {
                                hlog.ShiftReadOnlyToTail(out long tailAddress, out _hybridLogCheckpoint.flushedSemaphore);
                                _hybridLogCheckpoint.info.finalLogicalAddress = tailAddress;
                            }
                            else
                            {
                                ObtainCurrentTailAddress(ref _hybridLogCheckpoint.info.finalLogicalAddress);

                                _hybridLogCheckpoint.snapshotFileDevice = checkpointManager.GetSnapshotLogDevice(_hybridLogCheckpointToken);
                                _hybridLogCheckpoint.snapshotFileObjectLogDevice = checkpointManager.GetSnapshotObjectLogDevice(_hybridLogCheckpointToken);
                                _hybridLogCheckpoint.snapshotFileDevice.Initialize(hlog.GetSegmentSize());
                                _hybridLogCheckpoint.snapshotFileObjectLogDevice.Initialize(hlog.GetSegmentSize());

                                long startPage = hlog.GetPage(_hybridLogCheckpoint.info.flushedLogicalAddress);
                                long endPage = hlog.GetPage(_hybridLogCheckpoint.info.finalLogicalAddress);
                                if (_hybridLogCheckpoint.info.finalLogicalAddress > hlog.GetStartLogicalAddress(endPage))
                                {
                                    endPage++;
                                }

                                // This can be run on a new thread if we want to immediately parallelize 
                                // the rest of the log flush
                                hlog.AsyncFlushPagesToDevice(
                                    startPage,
                                    endPage,
                                    _hybridLogCheckpoint.info.finalLogicalAddress,
                                    _hybridLogCheckpoint.snapshotFileDevice,
                                    _hybridLogCheckpoint.snapshotFileObjectLogDevice,
                                    out _hybridLogCheckpoint.flushedSemaphore);
                            }

                            
                            MakeTransition(intermediateState, nextState);
                            break;
                        }
                    case Phase.PERSISTENCE_CALLBACK:
                        {
                            if (_activeSessions != null)
                            {
                                // write dormant sessions to checkpoint
                                foreach (var kvp in _activeSessions)
                                {
<<<<<<< HEAD
                                    AtomicSwitch(kvp.Value.ctx, kvp.Value.prevCtx, currentState.version - 1);
=======
                                    AtomicSwitch(kvp.Value.ctx, kvp.Value.ctx.prevCtx, currentState.version - 1);
>>>>>>> ce319178
                                }
                            }
                            WriteHybridLogMetaInfo();

                            if (_checkpointType == CheckpointType.FULL)
                                WriteIndexMetaInfo();

                            MakeTransition(intermediateState, nextState);
                            break;
                        }
                    case Phase.GC:
                        {
                            hlog.ShiftBeginAddress(context);

                            int numChunks = (int)(state[resizeInfo.version].size / Constants.kSizeofChunk);
                            if (numChunks == 0) numChunks = 1; // at least one chunk

                            numPendingChunksToBeGCed = numChunks;
                            gcStatus = new long[numChunks];

                            MakeTransition(intermediateState, nextState);
                            break;
                        }
                    case Phase.PREPARE_GROW:
                        {
                            // Note that the transition must be done before bumping epoch here!
                            MakeTransition(intermediateState, nextState);
                            epoch.BumpCurrentEpoch(() =>
                            {
                                long _context = 0;
                                GlobalMoveToNextState(nextState, SystemState.Make(Phase.IN_PROGRESS_GROW, nextState.version), ref _context);
                            });
                            break;
                        }
                    case Phase.IN_PROGRESS_GROW:
                        {
                            // Set up the transition to new version of HT
                            int numChunks = (int)(state[resizeInfo.version].size / Constants.kSizeofChunk);
                            if (numChunks == 0) numChunks = 1; // at least one chunk

                            numPendingChunksToBeSplit = numChunks;
                            splitStatus = new long[numChunks];

                            Initialize(1 - resizeInfo.version, state[resizeInfo.version].size * 2, sectorSize);

                            resizeInfo.version = 1 - resizeInfo.version;

                            MakeTransition(intermediateState, nextState);
                            break;
                        }
                    case Phase.REST:
                        {
                            switch (_checkpointType)
                            {
                                case CheckpointType.INDEX_ONLY:
                                    {
                                        _indexCheckpoint.info.num_buckets = overflowBucketsAllocator.GetMaxValidAddress();
                                        ObtainCurrentTailAddress(ref _indexCheckpoint.info.finalLogicalAddress);
                                        WriteIndexMetaInfo();
                                        _indexCheckpoint.Reset();
                                        break;
                                    }
                                case CheckpointType.FULL:
                                    {
                                        _indexCheckpoint.Reset();
                                        _hybridLogCheckpoint.Reset();
                                        break;
                                    }
                                case CheckpointType.HYBRID_LOG_ONLY:
                                    {
                                        _hybridLogCheckpoint.Reset();
                                        break;
                                    }
                                default:
                                    throw new Exception();
                            }

                            MakeTransition(intermediateState, nextState);
                            break;
                        }
                }
                return true;
            }
            else
            {
                return false;
            }
        }

        /// <summary>
        /// Corresponding thread-local actions that must be performed when any state machine is active
        /// </summary>
        [MethodImpl(MethodImplOptions.AggressiveInlining)]
        private void HandleCheckpointingPhases(FasterExecutionContext ctx)
        {
<<<<<<< HEAD
            var _ = HandleCheckpointingPhasesAsync(null, false);
=======
            var _ = HandleCheckpointingPhasesAsync(ctx, null, false);
>>>>>>> ce319178
            return;
        }

        #region Helper functions 

        [MethodImpl(MethodImplOptions.AggressiveInlining)]
        private bool GlobalMoveToNextCheckpointState(SystemState currentState)
        {
            long context = 0;
            return GlobalMoveToNextState(currentState, GetNextState(currentState, _checkpointType), ref context);
        }

        [MethodImpl(MethodImplOptions.AggressiveInlining)]
        private bool MakeTransition(SystemState currentState, SystemState nextState)
        {
            // Move from I to P2
            if (Interlocked.CompareExchange(ref _systemState.word, nextState.word, currentState.word) == currentState.word)
            {
                Debug.WriteLine("Moved to {0}, {1}", nextState.phase, nextState.version);
                return true;
            }
            else
            {
                return false;
            }
        }

        private void AcquireSharedLatchesForAllPendingRequests(FasterExecutionContext ctx)
        {
            foreach (var _ctx in ctx.retryRequests)
            {
                AcquireSharedLatch(_ctx.key.Get());
            }
            foreach (var _ctx in ctx.ioPendingRequests.Values)
            {
                AcquireSharedLatch(_ctx.key.Get());
            }
        }

        /*
         * We have several state machines supported by this function.
         * Full Checkpoint:
         * REST -> PREP_INDEX_CHECKPOINT -> PREPARE -> IN_PROGRESS 
         *      -> WAIT_PENDING -> WAIT_FLUSH -> PERSISTENCE_CALLBACK -> REST
         * 
         * Index Checkpoint:
         * REST -> PREP_INDEX_CHECKPOINT -> INDEX_CHECKPOINT -> REST
         * 
         * Hybrid Log Checkpoint:
         * REST -> PREPARE -> IN_PROGRESS -> WAIT_PENDING -> WAIT_FLUSH ->
         *      -> PERSISTENCE_CALLBACK -> REST
         *      
         * Grow :
         * REST -> PREPARE_GROW -> IN_PROGRESS_GROW -> REST
         * 
         * GC: 
         * REST -> GC -> REST
         */
        [MethodImpl(MethodImplOptions.AggressiveInlining)]
        private SystemState GetNextState(SystemState start, CheckpointType type = CheckpointType.FULL)
        {

            var nextState = default(SystemState);
            nextState.word = start.word;
            switch (start.phase)
            {
                case Phase.REST:
                    switch (type)
                    {
                        case CheckpointType.HYBRID_LOG_ONLY:
                            nextState.phase = Phase.PREPARE;
                            break;
                        case CheckpointType.FULL:
                        case CheckpointType.INDEX_ONLY:
                            nextState.phase = Phase.PREP_INDEX_CHECKPOINT;
                            break;
                    }
                    break;
                case Phase.PREP_INDEX_CHECKPOINT:
                    switch (type)
                    {
                        case CheckpointType.INDEX_ONLY:
                            nextState.phase = Phase.INDEX_CHECKPOINT;
                            break;
                        case CheckpointType.FULL:
                            nextState.phase = Phase.PREPARE;
                            break;
                    }
                    break;
                case Phase.INDEX_CHECKPOINT:
                    switch(type)
                    {
                        case CheckpointType.FULL:
                            nextState.phase = Phase.PREPARE;
                            break;
                        default:
                            nextState.phase = Phase.REST;
                            break;
                    }
                    break;
                case Phase.PREPARE:
                    nextState.phase = Phase.IN_PROGRESS;
                    nextState.version = start.version + 1;
                    break;
                case Phase.IN_PROGRESS:
                    nextState.phase = RelaxedCPR ? Phase.WAIT_FLUSH : Phase.WAIT_PENDING;
                    break;
                case Phase.WAIT_PENDING:
                    nextState.phase = Phase.WAIT_FLUSH;
                    break;
                case Phase.WAIT_FLUSH:
                    nextState.phase = Phase.PERSISTENCE_CALLBACK;
                    break;
                case Phase.PERSISTENCE_CALLBACK:
                    nextState.phase = Phase.REST;
                    break;

                case Phase.GC:
                    nextState.phase = Phase.REST;
                    break;
                case Phase.PREPARE_GROW:
                    nextState.phase = Phase.IN_PROGRESS_GROW;
                    break;
                case Phase.IN_PROGRESS_GROW:
                    nextState.phase = Phase.REST;
                    break;
            }
            return nextState;
        }

        private void WriteHybridLogMetaInfo()
        {
            checkpointManager.CommitLogCheckpoint(_hybridLogCheckpointToken, _hybridLogCheckpoint.info.ToByteArray());
        }

        private void WriteIndexMetaInfo()
        {
            checkpointManager.CommitIndexCheckpoint(_indexCheckpointToken, _indexCheckpoint.info.ToByteArray());
        }

        private bool ObtainCurrentTailAddress(ref long location)
        {
            var tailAddress = hlog.GetTailAddress();
            return Interlocked.CompareExchange(ref location, tailAddress, 0) == 0;
        }

        private void InitializeIndexCheckpoint(Guid indexToken)
        {
            _indexCheckpoint.Initialize(indexToken, state[resizeInfo.version].size, checkpointManager);
        }

        private void InitializeHybridLogCheckpoint(Guid hybridLogToken, int version)
        {
            _hybridLogCheckpoint.Initialize(hybridLogToken, version, checkpointManager);
        }

        #endregion
    }
}<|MERGE_RESOLUTION|>--- conflicted
+++ resolved
@@ -295,11 +295,7 @@
                                 // write dormant sessions to checkpoint
                                 foreach (var kvp in _activeSessions)
                                 {
-<<<<<<< HEAD
-                                    AtomicSwitch(kvp.Value.ctx, kvp.Value.prevCtx, currentState.version - 1);
-=======
                                     AtomicSwitch(kvp.Value.ctx, kvp.Value.ctx.prevCtx, currentState.version - 1);
->>>>>>> ce319178
                                 }
                             }
                             WriteHybridLogMetaInfo();
@@ -395,11 +391,7 @@
         [MethodImpl(MethodImplOptions.AggressiveInlining)]
         private void HandleCheckpointingPhases(FasterExecutionContext ctx)
         {
-<<<<<<< HEAD
-            var _ = HandleCheckpointingPhasesAsync(null, false);
-=======
             var _ = HandleCheckpointingPhasesAsync(ctx, null, false);
->>>>>>> ce319178
             return;
         }
 
